--- conflicted
+++ resolved
@@ -8,16 +8,14 @@
 - The Haskell test suite must be written with Hspec while still providing runners for both Hspec and Tasty.
 - Port the Python reference test suite incrementally, marking each Python test as `-- PORTED` once its Haskell counterpart exists.
 
-<<<<<<< HEAD
-### Red/Green Push Policy
-- Always separate failing tests and the fix into two pushes on the same PR:
-  - First push: add one or more failing test(s) that demonstrate the bug or missing behavior. Push this commit so CI reports the red build.
-  - Second push: add the implementation/fix so the same PR goes green. Keep both commits in the PR history (do not squash away the failing test commit).
-=======
 ## Formatting
 - Ormolu version: we use `ormolu-0.7.7.0` in CI. Install it locally once so results match:
   `cabal install ormolu-0.7.7.0`
 - Run Ormolu in-place on all tracked Haskell files (explicit and CI-consistent):
   `cabal exec -- ormolu --mode inplace $(git ls-files '*.hs')`
 - `make format` runs the same command.
->>>>>>> 645a4100
+
+### Red/Green Push Policy
+- Always separate failing tests and the fix into two pushes on the same PR:
+  - First push: add one or more failing test(s) that demonstrate the bug or missing behavior. Push this commit so CI reports the red build.
+  - Second push: add the implementation/fix so the same PR goes green. Keep both commits in the PR history (do not squash away the failing test commit).