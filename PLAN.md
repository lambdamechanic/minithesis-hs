# PLAN

## Maintenance Note
Keep this document up to date as a living record of porting progress from the Python reference to the Haskell implementation.

## Stage Overview
- ✅ Understand the Python reference implementation and requirements.
- ✅ Set up documentation for agents and establish workflow tracking.
- ✅ Initialize the Cabal project, add tooling (ormolu, linting), and configure CI with caching.
- ⏳ Port library features and tests from `reference/`, migrating each Python test to Hspec/Tasty and marking it `-- PORTED` once complete.

## Next Actions
<<<<<<< HEAD
- ✅ Map Python modules/tests to planned Haskell modules and capture design decisions.
=======
- Remember to run `make format` (Ormolu) before committing to avoid CI failures.
- Map Python modules/tests to planned Haskell modules and capture design decisions.
>>>>>>> 645a4100
- Implement the foundational testing state (e.g., `run_test`, `TestingState`) in Haskell.
- Port generator-driven tests (starting with `test_finds_small_list`) once the runtime pieces exist.
- Capture learnings in PLAN.md after each milestone and update CI/tooling if needs emerge.


## Ported Python Tests
- ✅ test_errors_when_using_frozen
- ✅ test_errors_on_too_large_choice
- ✅ test_test_cases_satisfy_preconditions
- ✅ test_error_on_too_strict_precondition

## Design Notes
- Library module will be decomposed into `Minithesis.TestCase`, `Minithesis.State`, and generator modules as features land.
- Hspec specs mirror `reference/test_minithesis.py`; keep sections aligned with their Python counterparts.<|MERGE_RESOLUTION|>--- conflicted
+++ resolved
@@ -10,12 +10,8 @@
 - ⏳ Port library features and tests from `reference/`, migrating each Python test to Hspec/Tasty and marking it `-- PORTED` once complete.
 
 ## Next Actions
-<<<<<<< HEAD
+- Remember to run `make format` (Ormolu) before committing to avoid CI failures.
 - ✅ Map Python modules/tests to planned Haskell modules and capture design decisions.
-=======
-- Remember to run `make format` (Ormolu) before committing to avoid CI failures.
-- Map Python modules/tests to planned Haskell modules and capture design decisions.
->>>>>>> 645a4100
 - Implement the foundational testing state (e.g., `run_test`, `TestingState`) in Haskell.
 - Port generator-driven tests (starting with `test_finds_small_list`) once the runtime pieces exist.
 - Capture learnings in PLAN.md after each milestone and update CI/tooling if needs emerge.
